SUBNAME = geonames
SPEC = smartmet-engine-$(SUBNAME)
INCDIR = smartmet/engines/$(SUBNAME)

# Installation directories

processor := $(shell uname -p)

ifeq ($(origin PREFIX), undefined)
  PREFIX = /usr
else
  PREFIX = $(PREFIX)
endif

ifeq ($(processor), x86_64)
  libdir = $(PREFIX)/lib64
else
  libdir = $(PREFIX)/lib
endif

bindir = $(PREFIX)/bin
includedir = $(PREFIX)/include
datadir = $(PREFIX)/share
enginedir = $(datadir)/smartmet/engines
objdir = obj

# Compiler options

DEFINES = -DUNIX -D_REENTRANT

-include $(HOME)/.smartmet.mk
GCC_DIAG_COLOR ?= always
CXX_STD ?= c++11

# Special external dependencies

ifneq "$(wildcard /usr/include/boost169)" ""
  INCLUDES += -isystem /usr/include/boost169
  LIBS += -L/usr/lib64/boost169
endif

ifneq "$(wildcard /usr/gdal30/include)" ""
<<<<<<< HEAD
  INCLUDES += -I/usr/gdal30/include
  LIBS += -L/usr/gdal30/lib
else
  INCLUDES += -I/usr/include/gdal
endif

=======
  INCLUDES += -isystem /usr/gdal30/include
  LIBS += -L$(PREFIX)/gdal30/lib
else
  INCLUDES += -isystem /usr/include/gdal
endif


>>>>>>> 7da5b405
ifeq ($(CXX), clang++)

 FLAGS = \
	-std=$(CXX_STD) -fPIC -MD -fno-omit-frame-pointer \
	-Wno-c++98-compat \
	-Wno-float-equal \
	-Wno-padded \
	-Wno-missing-prototypes

 INCLUDES += \
	-I$(includedir)/smartmet


else

 FLAGS = -std=$(CXX_STD) -fPIC -MD -fno-omit-frame-pointer -Wall -W \
	-Wno-unused-parameter \
	-fdiagnostics-color=$(GCC_DIAG_COLOR)

 FLAGS_DEBUG = \
	-Wcast-align \
	-Winline \
	-Wno-multichar \
	-Wno-pmf-conversions \
	-Wpointer-arith \
	-Wcast-qual \
	-Wwrite-strings

 FLAGS_RELEASE = -Wuninitialized

 INCLUDES += \
	-I$(includedir)/smartmet

endif

ifeq ($(TSAN), yes)
  FLAGS += -fsanitize=thread
endif
ifeq ($(ASAN), yes)
  FLAGS += -fsanitize=address -fsanitize=pointer-compare -fsanitize=pointer-subtract -fsanitize=undefined -fsanitize-address-use-after-scope
endif

# Compile options in detault, debug and profile modes

CFLAGS_RELEASE = $(DEFINES) $(FLAGS) $(FLAGS_RELEASE) -DNDEBUG -O2 -g
CFLAGS_DEBUG   = $(DEFINES) $(FLAGS) $(FLAGS_DEBUG)   -Werror  -O0 -g

ifneq (,$(findstring debug,$(MAKECMDGOALS)))
  override CFLAGS += $(CFLAGS_DEBUG)
else
  override CFLAGS += $(CFLAGS_RELEASE)
endif

LIBS += -L$(libdir) \
	-lsmartmet-locus \
	-lpqxx \
	-lsmartmet-macgyver \
	-lsmartmet-gis \
	-lsmartmet-spine \
	-lboost_locale \
	-lboost_thread \
	-lboost_system \
	-lfmt \
	`pkg-config --libs icu-i18n` \
	-latomic

# What to install

LIBFILE = $(SUBNAME).so

# How to install

INSTALL_PROG = install -p -m 775
INSTALL_DATA = install -p -m 664

# Compilation directories

vpath %.cpp $(SUBNAME)
vpath %.h $(SUBNAME)

# The files to be compiled

SRCS = $(wildcard $(SUBNAME)/*.cpp)
HDRS = $(wildcard $(SUBNAME)/*.h)
OBJS = $(patsubst %.cpp, obj/%.o, $(notdir $(SRCS)))

INCLUDES := -Iinclude $(INCLUDES)

.PHONY: test rpm

# The rules

all: objdir $(LIBFILE)
debug: all
release: all
profile: all

$(LIBFILE): $(OBJS)
	$(CC) $(LDFLAGS) -shared -rdynamic -o $(LIBFILE) $(OBJS) $(LIBS)

clean:
	rm -f $(LIBFILE) obj/* *~ $(SUBNAME)/*~

format:
	clang-format -i -style=file $(SUBNAME)/*.h $(SUBNAME)/*.cpp test/*.cpp

install:
	@mkdir -p $(includedir)/$(INCDIR)
	@list='$(HDRS)'; \
	for hdr in $$list; do \
	  HDR=$$(basename $$hdr); \
	  echo $(INSTALL_DATA) $$hdr $(includedir)/$(INCDIR)/$$HDR; \
	  $(INSTALL_DATA) $$hdr $(includedir)/$(INCDIR)/$$HDR; \
	done
	@mkdir -p $(enginedir)
	$(INSTALL_PROG) $(LIBFILE) $(enginedir)/$(LIBFILE)

test:
	cd test && make test

objdir:
	@mkdir -p $(objdir)

rpm: clean $(SPEC).spec
	rm -f $(SPEC).tar.gz # Clean a possible leftover from previous attempt
	tar -czvf $(SPEC).tar.gz --exclude test --exclude-vcs --transform "s,^,$(SPEC)/," *
	rpmbuild -ta $(SPEC).tar.gz
	rm -f $(SPEC).tar.gz

.SUFFIXES: $(SUFFIXES) .cpp

obj/%.o: %.cpp
	$(CXX) $(CFLAGS) $(INCLUDES) -c -o $@ $<

ifneq ($(wildcard obj/*.d),)
-include $(wildcard obj/*.d)
endif<|MERGE_RESOLUTION|>--- conflicted
+++ resolved
@@ -40,22 +40,12 @@
 endif
 
 ifneq "$(wildcard /usr/gdal30/include)" ""
-<<<<<<< HEAD
-  INCLUDES += -I/usr/gdal30/include
+  INCLUDES += -isystem /usr/gdal30/include
   LIBS += -L/usr/gdal30/lib
-else
-  INCLUDES += -I/usr/include/gdal
-endif
-
-=======
-  INCLUDES += -isystem /usr/gdal30/include
-  LIBS += -L$(PREFIX)/gdal30/lib
 else
   INCLUDES += -isystem /usr/include/gdal
 endif
 
-
->>>>>>> 7da5b405
 ifeq ($(CXX), clang++)
 
  FLAGS = \

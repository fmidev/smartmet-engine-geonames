--- conflicted
+++ resolved
@@ -1410,21 +1410,13 @@
   return itsErrorMessage;
 }
 
-<<<<<<< HEAD
   // DEM height
-=======
-// DEM height
->>>>>>> 2708e8d0
 double Engine::demHeight(double theLongitude, double theLatitude) const
 {
   return demheight(dem(), theLongitude, theLatitude, maxDemResolution());
 }
 
-<<<<<<< HEAD
   // Cover type
-=======
-// Cover type
->>>>>>> 2708e8d0
 Fmi::LandCover::Type Engine::coverType(double theLongitude, double theLatitude) const
 {
   return covertype(landCover(), theLongitude, theLatitude);

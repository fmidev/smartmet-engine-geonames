--- conflicted
+++ resolved
@@ -21,10 +21,6 @@
 CC = g++
 CFLAGS = -DUNIX -O0 -g $(FLAGS)
 
-<<<<<<< HEAD
-INCLUDES = \
-	-I/usr/gdal30/include \
-=======
 # Boost 1.69
 
 ifneq "$(wildcard /usr/include/boost169)" ""
@@ -33,7 +29,7 @@
 endif
 
 INCLUDES += \
->>>>>>> 82ee5548
+	-I/usr/gdal30/include \
 	-I../geonames \
 	-I/usr/include/mysql \
 	-I/usr/include/smartmet \

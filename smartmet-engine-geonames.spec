%define DIRNAME geonames
%define LIBNAME smartmet-%{DIRNAME}
%define SPECNAME smartmet-engine-%{DIRNAME}
Summary: Smartmet geonames engine
Name: %{SPECNAME}
<<<<<<< HEAD
Version: 22.1.18
=======
Version: 22.1.31
>>>>>>> d13381c7
Release: 1%{?dist}.fmi
License: MIT
Group: SmartMet/Engines
URL: https://github.com/fmidev/smartmet-engine-geonames
Source0: %{name}.tar.gz
BuildRoot: %{_tmppath}/%{name}-%{version}-%{release}-root-%(%{__id_u} -n)
BuildRequires: boost169-devel
BuildRequires: fmt-devel >= 7.1.3
BuildRequires: gcc-c++
BuildRequires: gdal34-devel
BuildRequires: libatomic
BuildRequires: libicu-devel
BuildRequires: make
BuildRequires: mariadb-devel
BuildRequires: rpm-build
<<<<<<< HEAD
BuildRequires: smartmet-library-gis-devel >= 21.12.1
BuildRequires: smartmet-library-locus-devel >= 21.12.2
BuildRequires: smartmet-library-macgyver-devel >= 22.1.18
BuildRequires: smartmet-library-spine-devel >= 21.12.2
=======
BuildRequires: smartmet-library-gis-devel >= 21.1.21
BuildRequires: smartmet-library-locus-devel >= 22.1.31
BuildRequires: smartmet-library-macgyver-devel >= 21.1.21
BuildRequires: smartmet-library-spine-devel >= 21.1.21
>>>>>>> d13381c7

Requires: boost169-date-time
Requires: boost169-filesystem
Requires: boost169-iostreams
Requires: boost169-locale
Requires: boost169-system
Requires: boost169-thread
Requires: fmt >= 7.1.3
Requires: gdal34-libs
Requires: libatomic
Requires: libicu
<<<<<<< HEAD
Requires: smartmet-library-gis >= 21.12.1
Requires: smartmet-library-locus >= 21.12.2
Requires: smartmet-library-macgyver >= 22.1.18
Requires: smartmet-library-spine >= 21.12.2
Requires: smartmet-server >= 21.9.7
=======
Requires: smartmet-library-gis >= 21.1.21
Requires: smartmet-library-locus >= 22.1.31
Requires: smartmet-library-macgyver >= 21.1.21
Requires: smartmet-library-spine >= 21.1.21
Requires: smartmet-server >= 21.11.25
>>>>>>> d13381c7
%if 0%{rhel} >= 8
Requires: mariadb-connector-c
%else
Requires: mariadb-libs
%endif

%if %{defined el7}
Requires: libpqxx < 1:7.0
BuildRequires: libpqxx-devel < 1:7.0
%else
%if %{defined el8}
Requires: libpqxx >= 1:7.6.0, libpqxx < 1:7.7.0
BuildRequires: libpqxx-devel >= 1:7.6.0, libpqxx-devel < 1:7.7.0
%else
Requires: libpqxx
BuildRequires: libpqxx-devel
%endif
%endif

Provides: %{SPECNAME}
Obsoletes: smartmet-brainstorm-geoengine < 16.11.1
Obsoletes: smartmet-brainstorm-geoengine-debuginfo < 16.11.1
#TestRequires: bzip2-devel
#TestRequires: make
#TestRequires: gcc-c++
#TestRequires: smartmet-library-spine-devel >= 21.1.21
#TestRequires: smartmet-library-regression
#TestRequires: smartmet-test-data
#TestRequires: smartmet-test-db
#TestRequires: zlib-devel
#TestRequires: gdal34-devel

%description
SmartMet geonames engine


%package -n %{SPECNAME}-devel
Summary: SmartMet %{SPECNAME} development headers
Group: SmartMet/Development
Provides: %{SPECNAME}-devel
Requires: %{SPECNAME} = %{version}-%{release}
Requires: smartmet-library-locus-devel >= 22.1.31
Obsoletes: smartmet-brainstorm-geoengine-devel < 16.11.1
%description -n %{SPECNAME}-devel
Smartmet %{SPECNAME} development headers.

%prep
rm -rf $RPM_BUILD_ROOT

%setup -q -n %{SPECNAME}
 
%build -q -n %{SPECNAME}
make %{_smp_mflags}

%install
%makeinstall

%clean
rm -rf $RPM_BUILD_ROOT

%files -n %{SPECNAME}
%defattr(0775,root,root,0775)
%{_datadir}/smartmet/engines/%{DIRNAME}.so

%files -n %{SPECNAME}-devel
%defattr(0664,root,root,0775)
%{_includedir}/smartmet/engines/%{DIRNAME}

%changelog
<<<<<<< HEAD
=======
* Mon Jan 31 2022 Andris Pavēnis <andris.pavenis@fmi.fi> 22.1.31-1.fmi
- Load ISO-639 language codes from geonames database

* Fri Jan 21 2022 Andris Pavēnis <andris.pavenis@fmi.fi> 22.1.21-1.fmi
- Repackage due to upgrade of packages from PGDG repo: gdal-3.4, geos-3.10, proj-8.2

>>>>>>> d13381c7

* Tue Jan 18 2022 Anssi Reponen <anssi.reponen@fmi.fi> - 22.1.18-1.fmi
- Use DistanceParser for maxdistance URL-parameter (BRAINSTORM-605)

* Mon Jan 10 2022 Andris Pavēnis <andris.pavenis@fmi.fi> 22.1.10-1.fmi
- Reuse Locus::Query objects

* Tue Dec  7 2021 Andris Pavēnis <andris.pavenis@fmi.fi> 21.12.7-1.fmi
- Update to postgresql 13 and gdal 3.3

* Tue Sep 28 2021 Mika Heiskanen <mika.heiskanen@fmi.fi> - 21.9.28-2.fmi
- Fixed 's-Hertogenbosch autocompletion to work

* Tue Sep 28 2021 Andris Pavēnis <andris.pavenis@fmi.fi> 21.9.28-1.fmi
- Repackage due to dependency change: moving libconfig files to differentr directory

* Mon Sep 13 2021 Mika Heiskanen <mika.heiskanen@fmi.fi> - 21.9.13-1.fmi
- Repackaged due to Fmi::Cache statistics fixes

* Mon Aug 30 2021 Anssi Reponen <anssi.reponen@fmi.fi> - 21.8.30-1.fmi
- Cache counters added (BRAINSTORM-1005)

* Tue Aug 17 2021 Mika Heiskanen <mika.heiskanen@fmi.fi> - 21.8.17-1.fmi
- Changed to use the latest shutdown API

* Tue Aug 10 2021 Mika Heiskanen <mika.heiskanen@fmi.fi> - 21.8.10-1.fmi
- Allow queries with multiple comma separated keywords

* Wed Aug  4 2021 Mika Heiskanen <mika.heiskanen@fmi.fi> - 21.8.4-1.fmi
- Allow autocomplete suggest keyword to be a comma separated list

* Mon Aug  2 2021 Mika Heiskanen <mika.heiskanen@fmi.fi> - 21.8.2-2.fmi
- Use atomic_shared_ptr

* Mon Aug  2 2021 Andris Pavēnis <andris.pavenis@fmi.fi> 21.8.2-1.fmi
- Update white-space and empty string handling in to_treeword

* Thu Jul 29 2021 Andris Pavēnis <andris.pavenis@fmi.fi> 21.7.29-1.fmi
- Attempt to convert strings in incoming requests to UTF-8 when necessary

* Wed Jul 28 2021 Mika Heiskanen <mika.heiskanen@fmi.fi> - 21.7.28-1.fmi
- Silenced compiler warnings

* Thu Jul  8 2021 Andris Pavēnis <andris.pavenis@fmi.fi> 21.7.8-1.fmi
- Use libpqxx7 for RHEL8

* Mon Jun 21 2021 Andris Pavēnis <andris.pavenis@fmi.fi> 21.6.21-2.fmi
- Fix missing include

* Mon Jun 21 2021 Andris Pavēnis <andris.pavenis@fmi.fi> 21.6.21-1.fmi
- Use Fmi::Database::PostgreSQLConnection instead of Locus::Connection

* Fri Jun 18 2021 Mika Heiskanen <mika.heiskanen@fmi.fi> - 21.6.18-1.fmi
- Repackaged since locus API changed a little

* Wed Jun 16 2021 Mika Heiskanen <mika.heiskanen@fmi.fi> - 21.6.16-2.fmi
- Added caching for autocomplete for queries with multiple languages

* Wed Jun 16 2021 Mika Heiskanen <mika.heiskanen@fmi.fi> - 21.6.16-1.fmi
- Optimized autocomplete for speed by not using std::list::size() in a loop

* Tue Jun 15 2021 Mika Heiskanen <mika.heiskanen@fmi.fi> - 21.6.15-1.fmi
- Added support for multilanguage autocomplete

* Mon Jun  7 2021 Andris Pavēnis <andris.pavenis@fmi.fi> 21.6.7-1.fmi
- Use Fmi::AsyncTaskGroup

* Thu May 20 2021 Mika Heiskanen <mika.heiskanen@fmi.fi> - 21.5.20-2.fmi
- Repackaged with improved hashing functions

* Thu May 20 2021 Mika Heiskanen <mika.heiskanen@fmi.fi> - 21.5.20-1.fmi
- Use Fmi hash functions, boost::hash_combine produces too many collisions

* Mon Apr 12 2021 Anssi Reponen <anssi.reponen@fmi.fi> - 21.4.12-1.fmi
- Added functions for demheight and covertype, needed by timeseries area-query (BRAINSTORM-2040)

* Thu Feb 18 2021 Anssi Reponen <anssi.reponen@fmi.fi> - 21.2.18-1.fmi
- New parseLocations-function added to get locations for FMISs,WMOs,LPNNs (BRAINSTORM-1848)

* Mon Jan 25 2021 Anssi Reponen <anssi.reponen@fmi.fi> - 21.1.25-1.fmi
- Added function to change tagged locations in LocationOptions class

* Thu Jan 14 2021 Mika Heiskanen <mika.heiskanen@fmi.fi> - 21.1.14-1.fmi
- Repackaged smartmet to resolve debuginfo issues

* Tue Jan  5 2021 Mika Heiskanen <mika.heiskanen@fmi.fi> - 21.1.5-1.fmi
- Upgrade to fmt 7.1.3

* Mon Dec 28 2020 Mika Heiskanen <mika.heiskanen@fmi.fi> - 20.12.28-1.fmi
- Prevent libpqxx 7.0 from being installed

* Tue Dec 15 2020 Mika Heiskanen <mika.heiskanen@fmi.fi> - 20.12.15-1.fmi
- Upgrade to pgdg12

* Fri Dec  4 2020 Mika Heiskanen <mika.heiskanen@fmi.fi> - 20.12.4-1.fmi
- Improved sorting of name search results

* Wed Oct 28 2020 Andris Pavenis <andris.pavenis@fmi.fi> - 20.10.28-1.fmi
- Rebuild due to fmt upgrade

* Tue Oct  6 2020 Mika Heiskanen <mika.heiskanen@fmi.fi> - 20.10.6-1.fmi
- Enable sensible relative libconfig include paths

* Wed Sep 23 2020 Mika Heiskanen <mika.heiskanen@fmi.fi> - 20.9.23-1.fmi
- Use Fmi::Exception instead of Spine::Exception

* Fri Aug 21 2020 Mika Heiskanen <mika.heiskanen@fmi.fi> - 20.8.21-1.fmi
- Upgrade to fmt 6.2

* Fri Jul 31 2020 Mika Heiskanen <mika.heiskanen@fmi.fi> - 20.7.31-1.fmi
- Repackaged due to libpqxx upgrade

* Mon Jun  8 2020 Mika Heiskanen <mika.heiskanen@fmi.fi> - 20.6.8-1.fmi
- Upgraded libpqxx dependencies

* Wed Apr 22 2020 Mika Heiskanen <mika.heiskanen@fmi.fi> - 20.4.20-1.fmi
- Improved gdal30 detection

* Sat Apr 18 2020 Mika Heiskanen <mika.heiskanen@fmi.fi> - 20.4.18-1.fmi
- Upgrade to Boost 1.69

* Mon Mar 30 2020 Mika Heiskanen <mika.heiskanen@fmi.fi> - 20.3.30-1.fmi
- Repackaged due to NFmiArea ABI changes

* Fri Feb 14 2020 Mika Heiskanen <mika.heiskanen@fmi.fi> - 20.2.14-1.fmi
- Upgrade to pgdg12

* Fri Feb  7 2020 Mika Heiskanen <mika.heiskanen@fmi.fi> - 20.2.7-1.fmi
- Upgrade to GDAL 3

* Thu Dec  5 2019 Mika Heiskanen <mika.heiskanen@fmi.fi> - 19.12.5-1.fmi
- Use -fno-omit-frame-pointer for a better profiling and debugging experience
- Fixed system include to be local Engine.h include

* Thu Nov 14 2019 Anssi Reponen <anssi.reponen@fmi.fi> - 19.11.14-1.fmi
- WKT-related code moved here from timeseries plugin (BRAINSTORM-1720)
- Bugfix for WKT-string parsing (BRAINSTORM-1725)

* Mon Nov 11 2019 Mika Heiskanen <mika.heiskanen@fmi.fi> - 19.11.11-2.fmi
- Fixed non-strict mode to be silent if there are no keywords in the database

* Mon Nov 11 2019 Mika Heiskanen <mika.heiskanen@fmi.fi> - 19.11.11-1.fmi
- Fixed non-strict mode to allow database hash value calculation to fail

* Fri Oct 25 2019 Mika Heiskanen <mika.heiskanen@fmi.fi> - 19.10.25-1.fmi
- Fixed mariadb-embedded dependency to mariadb-libs

* Thu Sep 26 2019 Mika Heiskanen <mika.heiskanen@fmi.fi> - 19.9.26-1.fmi
- Added support for ASAN & TSAN builds
- Use atomic counters (TSAN)

* Wed Aug 28 2019 Mika Heiskanen <mika.heiskanen@fmi.fi> - 19.8.28-1.fmi
- Added handling of fmisid for Location objects

* Fri Aug  9 2019 Mika Heiskanen <mika.heiskanen@fmi.fi> - 19.8.9-1.fmi
- Added 'ascii_autocomplete' setting with default value false

* Fri Mar 22 2019 Mika Heiskanen <mika.heiskanen@fmi.fi> - 19.3.22-1.fmi
- Added a lonlat search method for specific feature codes

* Tue Feb 26 2019 Mika Heiskanen <mika.heiskanen@fmi.fi> - 19.2.26-1.fmi
- Added suggestDuplicates which will not filter similar names out

* Mon Jan 28 2019 Mika Heiskanen <mika.heiskanen@fmi.fi> - 19.1.28-1.fmi
- Added "disable_autocomplete" setting, "mock" is deprecated
- Added "strict" setting with default value true
- Allow the database to be empty in non-strict mode to make it easier to build it from scratch while also testing

* Tue Dec  4 2018 Pertti Kinnia <pertti.kinnia@fmi.fi> - 18.12.4-1.fmi
- Repackaged since Spine::Table size changed

* Sat Sep 29 2018 Mika Heiskanen <mika.heiskanen@fmi.fi> - 18.9.29-1.fmi
- Upgraded to latest fmt

* Sun Sep 23 2018 Mika Heiskanen <mika.heiskanen@fmi.fi> - 18.9.23-1.fmi
- Silenced CodeChecker warnings

* Thu Aug 30 2018 Mika Heiskanen <mika.heiskanen@fmi.fi> - 18.8.30-1.fmi
- Silenced CodeChecker warnings

* Sun Aug 26 2018 Mika Heiskanen <mika.heiskanen@fmi.fi> - 18.8.26-1.fmi
- Silenced CodeChecker warnings
- Use libfmt for formatting

* Thu Aug 23 2018 Mika Heiskanen <mika.heiskanen@fmi.fi> - 18.8.23-1.fmi
- Added priorities.match setting to give extra autocomplete credit to exact matches
- Add extra credit to all exact matches, not just the first one
- Scale autocomplete scores to enable finer sorting based on populations

* Mon Aug 13 2018 Anssi Reponen <anssi.reponen@fmi.fi> - 18.8.13-1.fmi
- Support for 'wkt' parameter added

* Fri Aug 10 2018 Mika Heiskanen <mika.heiskanen@fmi.fi> - 18.8.10-1.fmi
- Silenced several CodeChecker warnings

* Wed Jul 25 2018 Mika Heiskanen <mika.heiskanen@fmi.fi> - 18.7.25-1.fmi
- Prefer nullptr over NULL

* Wed Jun 20 2018 Mika Heiskanen <mika.heiskanen@fmi.fi> - 18.6.20-1.fmi
- Added caching of suggest results, since especially single letter searches are expensive

* Sat Apr  7 2018 Mika Heiskanen <mika.heiskanen@fmi.fi> - 18.4.7-1.fmi
- Upgrade to boost 1.66

* Tue Mar 20 2018 Mika Heiskanen <mika.heiskanen@fmi.fi> - 18.3.20-1.fmi
- Full repackaging of the server

* Fri Feb  9 2018 Mika Heiskanen <mika.heiskanen@fmi.fi> - 18.2.9-1.fmi
- Repackaged since base class SmartMetEngine size changed and TimeZones API changed

* Wed Jan 31 2018 Mika Heiskanen <mika.heiskanen@fmi.fi> - 18.1.31-1.fmi
- Read database configuration only once during initialization

* Wed Jan 17 2018 Mika Heiskanen <mika.heiskanen@fmi.fi> - 18.1.17-1.fmi
- Permit municipalities table to be empty

* Mon Jan 15 2018 Mika Heiskanen <mika.heiskanen@fmi.fi> - 18.1.15-1.fmi
- Updated to postgresql 9.5

* Wed Nov  1 2017 Mika Heiskanen <mika.heiskanen@fmi.fi> - 17.11.1-1.fmi
- Rebuilt due to GIS-library API change

* Tue Aug 29 2017 Mika Heiskanen <mika.heiskanen@fmi.fi> - 17.8.29-1.fmi
- Fixed overrides to work for all queries and match host name prefix only

* Mon Aug 28 2017 Mika Heiskanen <mika.heiskanen@fmi.fi> - 17.8.28-1.fmi
- Upgrade to boost 1.65

* Tue Apr 25 2017 Mika Heiskanen <mika.heiskanen@fmi.fi> - 17.4.25-1.fmi
- The state is now included in autocomplete results for USA.

* Wed Mar 15 2017 Mika Heiskanen <mika.heiskanen@fmi.fi> - 17.3.15-2.fmi
- Removed dependency on jss::atomic_shared_ptr

* Wed Mar 15 2017 Mika Heiskanen <mika.heiskanen@fmi.fi> - 17.3.15-1.fmi
- Recompiled since Spine::Exception changed

* Tue Mar 14 2017 Mika Heiskanen <mika.heiskanen@fmi.fi> - 17.3.14-1.fmi
- Switched to use macgyver StringConversion tools 

* Fri Feb  3 2017 Mika Heiskanen <mika.heiskanen@fmi.fi> - 17.2.3-1.fmi
- Added possibility to set the PostgreSQL port

* Fri Jan 27 2017 Mika Heiskanen <mika.heiskanen@fmi.fi> - 17.1.27-1.fmi
- Improved initialization speed

* Tue Jan 24 2017 Mika Heiskanen <mika.heiskanen@fmi.fi> - 17.1.24-1.fmi
- Added safety checks against NULL country isocodes and feature codes

* Wed Jan  4 2017 Mika Heiskanen <mika.heiskanen@fmi.fi> - 17.1.4-1.fmi
- Updated to use renamed SmartMet base libraries

* Wed Nov 30 2016 Mika Heiskanen <mika.heiskanen@fmi.fi> - 16.11.30-1.fmi
- Using test database in sample and test configuration
- Some tests and test results changed
- No installation for configuration

* Tue Nov 29 2016 Mika Heiskanen <mika.heiskanen@fmi.fi> - 16.11.29-1.fmi
- Added option database.disable with default value false.

* Tue Nov  1 2016 Mika Heiskanen <mika.heiskanen@fmi.fi> - 16.11.1-1.fmi
- Namespace changed. Pimple class renamed to Impl.
- Fixed code to check properly that the DEM and LandCover data are available

* Tue Sep  6 2016 Mika Heiskanen <mika.heiskanen@fmi.fi> - 16.9.6-1.fmi
- New exception handler

* Mon Aug 15 2016 Markku Koskela <markku.koskela@fmi.fi> - 16.8.15-1.fmi
- The shutdown of this engine is a nightmare during the initialization 
- phase, because there are no way to to terminate long initialization
- processes. On the other hand, a succeful shutdown requires that also
- the Pimple object can be shutted down even it is not yet visible to
- the rest of the methods during its initialization phase.

* Tue Jun 14 2016 Mika Heiskanen <mika.heiskanen@fmi.fi> - 16.6.14-1.fmi
- Full recompile

* Thu Jun  2 2016 Mika Heiskanen <mika.heiskanen@fmi.fi> - 16.6.2-1.fmi
- Full recompile

* Wed Jun  1 2016 Mika Heiskanen <mika.heiskanen@fmi.fi> - 16.6.1-1.fmi
- Added graceful shutdown

* Wed May 18 2016 Mika Heiskanen <mika.heiskanen@fmi.fi> - 16.5.18-1.fmi
- Fixed to use atomic_shared_ptr instead of shared_ptr

* Mon May 16 2016 Mika Heiskanen <mika.heiskanen@fmi.fi> - 16.5.16-1.fmi
- Added TimeZones

* Wed May 11 2016 Mika Heiskanen <mika.heiskanen@fmi.fi> - 16.5.11-1.fmi
- Added maxdemresolution configuration setting with default value zero
- Added possibility to specify desired maximum DEM resolution when requesting an elevation
- Removed mutexes, using shared_ptr atomics instead for thread safety

* Wed Apr 27 2016 Santeri Oksman <santeri.oksman@fmi.fi> - 16.4.27-1.fmi
- Handle latlon[s]:radius the same way as lonlat[s]:radius.

* Wed Apr 20 2016 Tuomo Lauri <tuomo.lauri@fmi.fi> - 16.4.20-1.fmi
- More efficient cache keys both in size and speed

* Mon Jan 25 2016 Mika Heiskanen <mika.heiskanen@fmi.fi> - 16.1.25-1.fmi
- Doubled cache size to 10M

* Sat Jan 23 2016 Mika Heiskanen <mika.heiskanen@fmi.fi> - 16.1.23-1.fmi
- Fmi::TimeZoneFactory API changed

* Mon Jan 18 2016 Mika Heiskanen <mika.heiskanen@fmi.fi> - 16.1.18-1.fmi
- newbase API changed, full recompile

* Mon Dec 21 2015 Tuomo Lauri <tuomo.lauri@fmi.fi> - 15.12.21-1.fmi
- Increased cache size to combat request spikes

* Mon Oct 26 2015 Mika Heiskanen <mika.heiskanen@fmi.fi> - 15.10.26-1.fmi
- Added proper debuginfo packaging

* Mon Oct  5 2015 Mika Heiskanen <mika.heiskanen@fmi.fi> - 15.10.5-1.fmi
- Doubled cache size from 500k to 1M

* Mon Sep 21 2015 Mika Heiskanen <mika.heiskanen@fmi.fi> - 15.9.21-1.fmi
- Increased the cache size from 100k to 500k, the former is not sufficient due to geolocation.

* Mon Aug 24 2015 Mika Heiskanen <mika.heiskanen@fmi.fi> - 15.8.24-1.fmi
- Recompiled due to Convenience.h API changes

* Tue Aug 18 2015 Mika Heiskanen <mika.heiskanen@fmi.fi> - 15.8.18-1.fmi
- Recompile forced by brainstorm API changes

* Mon Aug 17 2015 Mika Heiskanen <mika.heiskanen@fmi.fi> - 15.8.17-1.fmi
- Use -fno-omit-frame-pointer to improve perf use

* Fri Aug 14 2015 Mika Heiskanen <mika.heiskanen@fmi.fi> - 15.8.14-1.fmi
- Read dem and landcover from the database, use raster data only if values are NULL
- Sort country translations like normal translations to avoid results like Kingdom of Sweden
- Avoid boost::lexical_cast, Fmi::number_cast and std::ostringstream for speed

* Thu Aug  6 2015 Tuomo Lauri <tuomo.lauri@fmi.fi> - 15.8.4-1.fmi
- Moved TaggedLocation to Spine

* Thu Jul 30 2015 Mika Heiskanen <mika.heiskanen@fmi.fi> - 15.7.30-2.fmi
- The hash value of fminames now depends on the existing last_modified columns

* Thu Jul 30 2015 Mika Heiskanen <mika.heiskanen@fmi.fi> - 15.7.30-1.fmi
- Added a method for retrieving the hash_value for the state of the fminames database

* Thu Jul 23 2015 Mika Heiskanen <mika.heiskanen@fmi.fi> - 15.7.23-1.fmi
- Improved initialization speed by optimizing the SQL

* Wed Jul  1 2015 Mika Heiskanen <mika.heiskanen@fmi.fi> - 15.7.1-1.fmi
- Safer handling of NULL fields (timezone, population) during initialization

* Fri Jun 26 2015 Mika Heiskanen <mika.heiskanen@fmi.fi> - 15.6.26-1.fmi
- Recompiled due to spine changes

* Tue Jun 23 2015 Mika Heiskanen <mika.heiskanen@fmi.fi> - 15.6.23-1.fmi
- Forced name search and autocomplete searches to be sorted similarly
- Use similar area selection logic for name and autocomplete searches (municipality vs country)

* Mon May 25 2015 Tuomo Lauri <tuomo.lauri@fmi.fi> - 15.5.25-1.fmi
- Fixed DEM and land cover type for coordinate searches with no named location nearby

* Tue May 12 2015 Mika Heiskanen <mika.heiskanen@fmi.fi> - 15.5.12-1.fmi
- Fixed race conditions in dem, landcover and sort methods

* Mon May  4 2015 Mika Heiskanen <mika.heiskanen@fmi.fi> - 15.5.4-1.fmi
- Fixed DEM value extraction for coordinate searches

* Wed Apr 29 2015 Mika Heiskanen <mika.heiskanen@fmi.fi> - 15.4.29-1.fmi
- Added global land cover data
- GeoEngine now handles request location option parsing

* Thu Apr  9 2015 Mika Heiskanen <mika.heiskanen@fmi.fi> - 15.4.9-1.fmi
- newbase API changed

* Wed Apr  8 2015 Mika Heiskanen <mika.heiskanen@fmi.fi> - 15.4.8-1.fmi
- Dynamic linking of smartmet libraries into use
- Enabled a mock-mode which skips the heavy initialization phase

* Mon Mar 23 2015 Tuomo Lauri <tuomo.lauri@fmi.fi> - 15.3.23-2.fmi
- Updated smartmet-gis dependency

* Mon Mar 23 2015 Tuomo Lauri <tuomo.lauri@fmi.fi> - 15.3.23-1.fmi
- Added DEM elevations

* Mon Jan 26 2015 Mika Heiskanen <mika.heiskanen@fmi.fi> - 15.1.26-2.fmi
- Fixed translations for iso2 countries with multiple political entities (Finland + Åland)

* Mon Jan 26 2015 Mika Heiskanen <mika.heiskanen@fmi.fi> - 15.1.26-1.fmi
- Added PCLF and PCLD as valid country types

* Wed Dec 17 2014 Mika Heiskanen <mika.heiskanen@fmi.fi> - 14.12.17-1.fmi
- Recompiled due to spine API changes

* Thu Nov 13 2014 Mika Heiskanen <mika.heiskanen@fmi.fi> - 14.11.13-1.fmi
- Recompiled due to newbase API changes

* Tue Sep 30 2014 Mika Heiskanen <mika.heiskanen@fmi.fi> - 14.9.30-1.fmi
- Fixed sorting to use iso2 instead of country since the latter is not always resolved yet

* Fri Sep 26 2014 Mika Heiskanen <mika.heiskanen@fmi.fi> - 14.9.26-1.fmi
- geonames changed Finnish municipalities back to ADM3 class

* Wed Sep 10 2014 Mika Heiskanen <mika.heiskanen@fmi.fi> - 14.9.10-1.fmi
- Improved the cache key for keyword searches for improved admin plugin reports

* Mon Sep  8 2014 Mika Heiskanen <mika.heiskanen@fmi.fi> - 14.9.8-1.fmi
- Fixed priorities of ADM1 and ADM2 locations

* Fri Sep  5 2014 Mika Heiskanen <mika.heiskanen@fmi.fi> - 14.9.5-1.fmi
- Made the API const correct

* Wed Aug 27 2014 Mika Heiskanen <mika.heiskanen@fmi.fi> - 14.8.27-1.fmi
- Use ADM2 for Finnish municipalties, geonames.org changed the classifications

* Mon Jun 30 2014 Mika Heiskanen <mika.heiskanen@fmi.fi> - 14.6.30-1.fmi
- Recompiled with latest spine API

* Wed May 14 2014 Mika Heiskanen <mika.heiskanen@fmi.fi> - 14.5.14-1.fmi
- Use shared macgyver and locus libraries

* Tue May  6 2014 Mika Heiskanen <mika.heiskanen@fmi.fi> - 14.5.6-2.fmi
- Use postgresql 9.0 until 9.3 installation is complete

* Tue May  6 2014 Mika Heiskanen <mika.heiskanen@fmi.fi> - 14.5.6-1.fmi
- Added database.database configuration variable to a new recatored release

* Mon May  5 2014 Mika Heiskanen <mika.heiskanen@fmi.fi> - 14.5.5-1.fmi
- Added database.database configuration variable

* Fri May  2 2014 Mika Heiskanen <mika.heiskanen@fmi.fi> - 14.5.2-1.fmi
- Recompiled with locus library with much faster latlon searches

* Mon Apr 28 2014 Mika Heiskanen <mika.heiskanen@fmi.fi> - 14.4.28-1.fmi
- Full recompile due to large changes in spine etc APIs

* Thu Mar 20 2014 Mikko Visa <mikko.visa@fmi.fi> - 14.3.20-1.fmi
- Open data 2014-04-01 release

* Mon Feb 3 2014 Mikko Visa <mikko.visa@fmi.fi> - 14.2.3-2.fmi
- Open data 2014-02-03 release
- Allow all alternate languages when searching for names, crashes no longer occur

* Thu Jan  9 2014 Mika Heiskanen <mika.heiskanen@fmi.fi> - 14.1.9-1.fmi
- Recompiled with new Locus which fixes a problem in limiting keyword sizes

* Wed Jan  8 2014 Mika Heiskanen <mika.heiskanen@fmi.fi> - 14.1.8-1.fmi
- Fixed suggest to find name,area patterns properly

* Tue Dec 10 2013 Tuomo Lauri <tuomo.lauri@fmi.fi> - 13.12.10-1.fmi
- Fixed geoengine reloading functionality

* Mon Dec  2 2013 Mika Heiskanen <mika.heiskanen@fmi.fi> - 13.12.2-1.fmi
- Recompiled with latest Locus to disable historic names as translations

* Fri Nov 29 2013 Mika Heiskanen <mika.heiskanen@fmi.fi> - 13.11.29-2.fmi
- Ternary trees now include the geoid as the part of the area to make sure all distinct features are stored

* Fri Nov 29 2013 Mika Heiskanen <mika.heiskanen@fmi.fi> - 13.11.29-1.fmi
- Score PPLA2 and PPLA3 equally
- Removed open data configuration file as unnecessary

* Wed Nov 27 2013 Mika Heiskanen <mika.heiskanen@fmi.fi> - 13.11.27-4.fmi
- Do not use historic alternate names at all

* Wed Nov 27 2013 Mika Heiskanen <mika.heiskanen@fmi.fi> - 13.11.27-3.fmi
- Improved support in locus for ignoring locations with NULL timezone

* Wed Nov 27 2013 Mika Heiskanen <mika.heiskanen@fmi.fi> - 13.11.27-2.fmi
- Locus now ignores locations with NULL timezone

* Wed Nov 27 2013 Mika Heiskanen <mika.heiskanen@fmi.fi> - 13.11.27-1.fmi
- Order historic alternate names last in preference
- Prefer PPLA* in scoring over ADM3

* Tue Nov 26 2013 Mika Heiskanen <mika.heiskanen@fmi.fi> - 13.11.26-1.fmi
- Recompiled with fixed locus library with corrected name comparisons (lower case)

* Mon Nov 25 2013 Mika Heiskanen <mika.heiskanen@fmi.fi> - 13.11.25-1.fmi
- Added autocompletion on word boundaries
- Added possibility to force removal of underscores from geonames names

* Thu Nov 14 2013 Mika Heiskanen <mika.heiskanen@fmi.fi> - 13.11.14-1.fmi
- Started using PostgreSQL database 
- Added a separate configuration file for open data machines

* Tue Nov  5 2013 Mika Heiskanen <mika.heiskanen@fmi.fi> - 13.11.5-1.fmi
- Major release

* Wed Oct 9 2013 Tuomo Lauri     <tuomo.lauri@fmi.fi>    - 13.10.9-1.fmi
- Now conforming with the new Reactor initialization API

* Mon Sep 23 2013 Tuomo Lauri    <tuomo.lauri@fmi.fi>    - 13.9.23-1.fmi
- Now uses the new NearTree API

* Fri Sep 6  2013 Tuomo Lauri    <tuomo.lauri@fmi.fi>    - 13.9.6-1.fmi
- Recompiled due Spine changes

* Fri Aug 30 2013 Tuomo Lauri    <tuomo.lauri@fmi.fi>    - 13.8.30-1.fmi
- Rebuilt against the non-caching fminames

* Tue Jul 23 2013 Mika Heiskanen <mika.heiskanen@fmi.fi> - 13.7.23-1.fmi
- Recompiled due to thread safety fixes in newbase & macgyver

* Wed Jul  3 2013 mheiskan <mika.heiskanen@fmi.fi> - 13.7.3-1.fmi
- Update to boost 1.54
- Fixed searches with municipality names in other languages to work

* Thu Jun 27 2013 mheiskan <mika.heiskanen@fmi.fi> - 13.6.27-3.fmi
- coordinate searches are now cached inside fminames

* Thu Jun 27 2013 mheiskan <mika.heiskanen@fmi.fi> - 13.6.27-2.fmi
- geoengine reload now clears fminames internal caches too

* Thu Jun 27 2013 mheiskan <mika.heiskanen@fmi.fi> - 13.6.27-1.fmi
- Bigger alternate name caches via new fminames library

* Wed Jun 26 2013 mheiskan <mika.heiskanen@fmi.fi> - 13.6.26-1.fmi
- Recompiled with new fminames which caches intermediate results

* Mon Jun  3 2013 lauri    <tuomo.lauri@fmi.fi>    - 13.6.3-1.fmi
- Rebuilt against the new Spine

* Fri Apr 26 2013 mheiskan <mika.heiskanen@fmi.fi> - 13.4.26-1.fmi
- Recompiled with latest fminames to get area comparisons to be case insensitive

* Mon Apr 22 2013 mheiskan <mika.heiskanen@fmi.fi> - 13.4.22-1.fmi
- Brainstorm API changed

* Fri Apr 12 2013 lauri <tuomo.lauri@fmi.fi>    - 13.4.12-1.fmi
- Build against the new Spine

* Tue Mar 26 2013 mheiskan <mika.heiskanen@fmi.fi> - 13.3.26-1.fmi
- Improved error messages from geoengine reload operation

* Tue Mar 19 2013 mheiskan <mika.heiskanen@fmi.fi> - 13.3.19-1.fmi
- Improved error handling during the reload operation

* Thu Mar  7 2013 mheiskan <mika.heiskanen@fmi.fi> - 13.3.7-1.fmi
- Database moves to mysql.fmi.fi

* Tue Feb 26 2013 oksman <santeri.oksman@fmi.fi> - 13.2.26-1.fmi
- Rebuild for Into machines.

* Fri Feb 15 2013 mheiskan <mika.heiskanen@fmi.fi> - 13.2.15-1.fmi
- Fixed alternate geonames to be sorted in descending order of name length

* Thu Feb 14 2013 mheiskan <mika.heiskanen@fmi.fi> - 13.2.14-1.fmi
- Improved choices for alternate geonames (preferred names first, short names first)

* Wed Feb  6 2013 lauri    <tuomo.lauri@fmi.fi>    - 13.2.6-1.fmi
- Built against new Spine and Server

* Tue Oct 16  2012 lauri   <tuomo.lauri@fmi.fi>     - 12.10.16-1.fmi

* Tue Oct 16  2012 lauri   <tuomo.lauri@fmi.fi>    - 12.10.16-1.el6.fmi
- Moved GeoEngine cache reporting to Ilmanet Brainstorm plugin

* Thu Oct 11  2012 lauri   <tuomo.lauri@fmi.fi>    - 12.10.11-1.el6.fmi
- Uses now new cache content reporting

* Tue Oct 9  2012 lauri   <tuomo.lauri@fmi.fi>     - 12.10.9-1.el6.fmi
- Switched to use cache (LRU policy) from MacGyver

* Thu Aug 30 2012 mheiskan <mika.heiskanen@fmi.fi> - 12.8.30-1.el6.fmi
- Fixed autocomplete to return exact match first
- Fixed autocomplete to use proper locale for sorting the results

* Tue Aug 28 2012 lauri    <tuomo.lauri@fmi.fi>    - 12.8.28-1.el6.fmi
- Better definition of uniqueness for LocationPtr* - type

* Thu Aug  9 2012 mheiskan <mika.heiskanen@fmi.fi> - 12.8.9-1.el6.fmi
- Sputnik API update

* Tue Aug  7 2012 lauri    <tuomo.lauri@fmi.fi>    - 12.8.7-2.el6.fmi
- Added support for 'country' parameter

* Tue Aug  7 2012 mheiskan <mika.heiskanen@fmi.fi> - 12.8.7-1.el6.fmi
- Linked with latest fminames library

* Mon Aug  6 2012 mheiskan <mika.heiskanen@fmi.fi> - 12.8.6-1.el6.fmi
- Optimized FetchByKeyword

* Fri Aug  3 2012 mheiskan <mika.heiskanen@fmi.fi> - 12.8.3-1.el6.fmi
- Refactored Pimple to be more thread safe in the construction phase

* Tue Jul 31 2012 mheiskan <mika.heiskanen@fmi.fi> - 12.7.31-2.el6.fmi
- Fixed race condition issues

* Tue Jul 31 2012 mheiskan <mika.heiskanen@fmi.fi> - 12.7.31-1.el6.fmi
- Fixed race condition issues

* Wed Jul 25 2012 mheiskan <mika.heiskanen@fmi.fi> - 12.7.26-2.el6.fmi
- Fixed keyword search counting

* Wed Jul 25 2012 mheiskan <mika.heiskanen@fmi.fi> - 12.7.26-1.el6.fmi
- Improved status report
- Added cache cleaning

* Tue Jul 24 2012 mheiskan <mika.heiskanen@fmi.fi> - 12.7.25-2.el6.fmi
- Added geoid to cache status printout

* Tue Jul 24 2012 mheiskan <mika.heiskanen@fmi.fi> - 12.7.25-1.el6.fmi
- Added a write lock to protect the caches when a reload is requested

* Mon Jul 23 2012 mheiskan <mika.heiskanen@fmi.fi> - 12.7.23-1.el6.fmi
- Added a status query

* Thu Jul 19 2012 mheiskan <mika.heiskanen@fmi.fi> - 12.7.19-1.el6.fmi
- Added a reload method

* Tue Jul 10 2012 mheiskan <mika.heiskanen@fmi.fi> - 12.7.10-1.el6.fmi
- Recompiled since Table changed

* Mon Jul  9 2012 mheiskan <mika.heiskanen@fmi.fi> - 12.7.9-1.el6.fmi
- Added scores for ADM3 features

* Thu Jul  5 2012 mheiskan <mika.heiskanen@fmi.fi> - 12.7.5-1.el6.fmi
- Migrated to boost 1.50
- Fixed suggest to use Boost.Locale collation with the last 0-byte removed since std::string cannot handle it

* Tue Jul  3 2012 mheiskan <mika.heiskanen@fmi.fi> - 12.7.3-1.el6.fmi
- Server API changed
- Added ADM3 to default features in fminames

* Thu May 31 2012 mheiskan <mika.heiskanen@fmi.fi> - 12.5.31-1.el6.fmi
- Using Boost.Locale collator classes to get Istanbul to behave right in autocomplete

* Wed Apr  4 2012 mheiskan <mika.heiskanen@fmi.fi> - 12.4.4-1.el6.fmi
- common lib changed

* Mon Apr  2 2012 mheiskan <mika.heiskanen@fmi.fi> - 12.4.2-1.el6.fmi
- macgyver change forced recompile

* Sat Mar 31 2012 mheiskan <mika.heiskanen@fmi.fi> - 12.3.31-1.el5.fmi
- Upgrade to boost 1.49

* Wed Jan 18 2012 mheiskan <mika.heiskanen@fmi.fi> - 12.1.18-1.el5.fmi
- Added caching of latlon queries

* Tue Dec 27 2011 mheiskan <mika.heiskanen@fmi.fi> - 11.12.27-3.el5.fmi
- Bug fix to common Table class

* Tue Dec 27 2011 mheiskan <mika.heiskanen@fmi.fi> - 11.12.27-1.el5.fmi
- fminames recompiled

* Thu Dec 22 2011 mheiskan <mika.heiskanen@fmi.fi> - 11.12.22-2.el6.fmi
- Added a cache for keyword searches

* Thu Dec 22 2011 mheiskan <mika.heiskanen@fmi.fi> - 11.12.22-1.el6.fmi
- Compiled with latest fminames library which should speed up keywords searches

* Wed Dec 21 2011 mheiskan <mika.heiskanen@fmi.fi> - 11.12.21-1.el6.fmi
- RHEL6 release

* Tue Oct  4 2011 mheiskan <mika.heiskanen@fmi.fi> - 11.10.4-1.el5.fmi
- Added caching of geoid queries

* Tue Aug 16 2011 mheiskan <mika.heiskanen@fmi.fi> - 11.8.16-1.el5.fmi
- Upgrade to boost 1.47

* Mon Aug  8 2011 mheiskan <mika.heiskanen@fmi.fi> - 11.8.2-1.el5.fmi
- Alternate geonames preferred field is now obeyed

* Wed Jul 27 2011 mheiskan <mika.heiskanen@fmi.fi> - 11.7.27-1.el5.fmi
- Made all mysql queries high priority ones

* Tue Mar  1 2011 mheiskan <mika.heiskanen@fmi.fi> - 11.3.1-1.el5.fmi
- Fixed a memory leak which caused crashes when unknown geoids were searched in the geoengine

* Mon Feb 14 2011 mheiskan <mika.heiskanen@fmi.fi> - 11.2.14-1.el5.fmi
- Thread safety fixes related to mysql

* Tue Jan 18 2011 mheiskan <mika.heiskanen@fmi.fi> - 11.1.18-1.el5.fmi
- Moved Location to common

* Wed Dec 15 2010 mheiskan <mika.heiskanen@fmi.fi> - 10.12.15-1.el5.fmi
- Fixed municipality translations

* Mon Dec 13 2010 mheiskan <mika.heiskanen@fmi.fi> - 10.12.13-1.el5.fmi
- Fixed comma usage in autocomplete

* Wed Dec  1 2010 mheiskan <mika.heiskanen@fmi.fi> - 10.12.1-1.el5.fmi
- Autocomplete now sets utf8 on when reading geonames data

* Thu Oct 28 2010 mheiskan <mika.heiskanen@fmi.fi> - 10.10.28-1.el5.fmi
- Upgrade to fminames 10.10.25

* Tue Sep 14 2010 mheiskan <mika.heiskanen@fmi.fi> - 10.9.14-1.el5.fmi
- Upgrade to boost 1.44

* Mon Aug  9 2010 mheiskan <mika.heiskanen@fmi.fi> - 10.8.9-2.el5.fmi
- Added nameCacheStatus method

* Mon Aug  9 2010 mheiskan <mika.heiskanen@fmi.fi> - 10.8.9-1.el5.fmi
- Merged with fminames engine

* Tue Aug  3 2010 mheiskan <mika.heiskanen@fmi.fi> - 10.8.3-1.el5.fmi
- Refactored API

* Mon Jul  5 2010 mheiskan <mika.heiskanen@fmi.fi> - 10.7.5-1.el5.fmi
- Recompile brainstorm due to newbase hessaa bugfix

* Tue May 18 2010 mheiskan <mika.heiskanen@fmi.fi> - 10.5.18-1.el5.fmi
- Upgrade to RHEL 5.5

* Fri Jan 15 2010 mheiskan <mika.heiskanen@fmi.fi> - 10.1.15-1.el5.fmi
- Upgrade to boost 1.41

* Wed Dec  2 2009 mheiskan <mika.heiskanen@fmi.fi> - 9.12.2-1.el5.fmi
- Linked statically with new fminames library

* Tue Jul 14 2009 mheiskan <mika.heiskanen@fmi.fi> - 9.7.14-1.el5.fmi
- Upgrade to boost 1.39

* Wed Mar 25 2009 mheiskan <mika.heiskanen@fmi.fi> - 9.3.25-1.el5.fmi
- Full Brainstorm recompile release

* Wed Jan 07 2009 westerba <antti.westerberg@fmi.fi> - 9.1.7-1.el5.fmi
- New release with updated fminames library

* Mon Dec 29 2008 westerba <antti.westerberg@fmi.fi> - 8.12.10-1.el5.fmi
- New release with updated fminames library (bug fixes)

* Wed Dec 10 2008 mheiskan <mika.heiskanen@fmi.fi> - 8.12.10-1.el5.fmi
- New release with updated fminames library

* Wed Nov 19 2008 mheiskan <mika.heiskanen@fmi.fi> - 8.11.19-1.el5.fmi
- New brainstorm release

* Thu Oct 23 2008 mheiskan <mika.heiskanen@fmi.fi> - 8.10.23-1.el5.fmi
- Linked with updated macgyver library

* Thu Oct  9 2008 westerba <antti.westerberg@fmi.fi> - 8.10.9-1.el5.fmi
- Packaged operational and development files into separate packages

* Mon Oct  6 2008 mheiskan <mika.heiskanen@fmi.fi> - 8.10.6-1.el5.fmi
- Initial build<|MERGE_RESOLUTION|>--- conflicted
+++ resolved
@@ -3,11 +3,7 @@
 %define SPECNAME smartmet-engine-%{DIRNAME}
 Summary: Smartmet geonames engine
 Name: %{SPECNAME}
-<<<<<<< HEAD
-Version: 22.1.18
-=======
 Version: 22.1.31
->>>>>>> d13381c7
 Release: 1%{?dist}.fmi
 License: MIT
 Group: SmartMet/Engines
@@ -23,18 +19,10 @@
 BuildRequires: make
 BuildRequires: mariadb-devel
 BuildRequires: rpm-build
-<<<<<<< HEAD
-BuildRequires: smartmet-library-gis-devel >= 21.12.1
-BuildRequires: smartmet-library-locus-devel >= 21.12.2
-BuildRequires: smartmet-library-macgyver-devel >= 22.1.18
-BuildRequires: smartmet-library-spine-devel >= 21.12.2
-=======
 BuildRequires: smartmet-library-gis-devel >= 21.1.21
 BuildRequires: smartmet-library-locus-devel >= 22.1.31
 BuildRequires: smartmet-library-macgyver-devel >= 21.1.21
 BuildRequires: smartmet-library-spine-devel >= 21.1.21
->>>>>>> d13381c7
-
 Requires: boost169-date-time
 Requires: boost169-filesystem
 Requires: boost169-iostreams
@@ -45,19 +33,11 @@
 Requires: gdal34-libs
 Requires: libatomic
 Requires: libicu
-<<<<<<< HEAD
-Requires: smartmet-library-gis >= 21.12.1
-Requires: smartmet-library-locus >= 21.12.2
-Requires: smartmet-library-macgyver >= 22.1.18
-Requires: smartmet-library-spine >= 21.12.2
-Requires: smartmet-server >= 21.9.7
-=======
 Requires: smartmet-library-gis >= 21.1.21
 Requires: smartmet-library-locus >= 22.1.31
 Requires: smartmet-library-macgyver >= 21.1.21
 Requires: smartmet-library-spine >= 21.1.21
 Requires: smartmet-server >= 21.11.25
->>>>>>> d13381c7
 %if 0%{rhel} >= 8
 Requires: mariadb-connector-c
 %else
@@ -127,15 +107,11 @@
 %{_includedir}/smartmet/engines/%{DIRNAME}
 
 %changelog
-<<<<<<< HEAD
-=======
 * Mon Jan 31 2022 Andris Pavēnis <andris.pavenis@fmi.fi> 22.1.31-1.fmi
 - Load ISO-639 language codes from geonames database
 
 * Fri Jan 21 2022 Andris Pavēnis <andris.pavenis@fmi.fi> 22.1.21-1.fmi
 - Repackage due to upgrade of packages from PGDG repo: gdal-3.4, geos-3.10, proj-8.2
-
->>>>>>> d13381c7
 
 * Tue Jan 18 2022 Anssi Reponen <anssi.reponen@fmi.fi> - 22.1.18-1.fmi
 - Use DistanceParser for maxdistance URL-parameter (BRAINSTORM-605)

SUBNAME = geonames
SPEC = smartmet-engine-$(SUBNAME)
INCDIR = smartmet/engines/$(SUBNAME)

# Installation directories

processor := $(shell uname -p)

ifeq ($(origin PREFIX), undefined)
  PREFIX = /usr
else
  PREFIX = $(PREFIX)
endif

ifeq ($(processor), x86_64)
  libdir = $(PREFIX)/lib64
else
  libdir = $(PREFIX)/lib
endif

bindir = $(PREFIX)/bin
includedir = $(PREFIX)/include
datadir = $(PREFIX)/share
enginedir = $(datadir)/smartmet/engines
objdir = obj

# Compiler options

DEFINES = -DUNIX -D_REENTRANT

-include $(HOME)/.smartmet.mk
GCC_DIAG_COLOR ?= always

ifeq ($(CXX), clang++)

 FLAGS = \
	-std=c++11 -fPIC -MD \
	-Weverything \
	-Wno-c++98-compat \
	-Wno-float-equal \
	-Wno-padded \
	-Wno-missing-prototypes

 INCLUDES = \
	-isystem $(includedir) \
	-isystem $(includedir)/smartmet

else

<<<<<<< HEAD
 FLAGS = -std=c++11 -fPIC -MD -Wall -W -Wno-unused-parameter -fdiagnostics-color=always -Wnon-virtual-dtor
=======
 FLAGS = -std=c++11 -fPIC -MD -Wall -W -Wno-unused-parameter -fdiagnostics-color=$(GCC_DIAG_COLOR)
>>>>>>> 1a89a309

 FLAGS_DEBUG = \
	-Wcast-align \
	-Winline \
	-Wno-multichar \
	-Wno-pmf-conversions \
	-Woverloaded-virtual  \
	-Wpointer-arith \
	-Wcast-qual \
	-Wredundant-decls \
	-Wwrite-strings

 FLAGS_RELEASE = -Wuninitialized

 INCLUDES = \
	-I$(includedir) \
	-I$(includedir)/smartmet

endif

ifeq ($(TSAN), yes)
  FLAGS += -fsanitize=thread
endif
ifeq ($(ASAN), yes)
  FLAGS += -fsanitize=address -fsanitize=pointer-compare -fsanitize=pointer-subtract -fsanitize=undefined -fsanitize-address-use-after-scope
endif

# Compile options in detault, debug and profile modes

CFLAGS_RELEASE = $(DEFINES) $(FLAGS) $(FLAGS_RELEASE) -DNDEBUG -O2 -g
CFLAGS_DEBUG   = $(DEFINES) $(FLAGS) $(FLAGS_DEBUG)   -Werror  -O0 -g

ifneq (,$(findstring debug,$(MAKECMDGOALS)))
  override CFLAGS += $(CFLAGS_DEBUG)
else
  override CFLAGS += $(CFLAGS_RELEASE)
endif

LIBS = -L$(libdir) \
	-lsmartmet-locus \
	-lpqxx \
	-lsmartmet-macgyver \
	-lsmartmet-gis \
	-lsmartmet-spine \
	-lboost_locale \
	-lboost_thread \
	-lboost_system \
	-lfmt \
	`pkg-config --libs icu-i18n` \
	-latomic

# What to install

LIBFILE = $(SUBNAME).so

# How to install

INSTALL_PROG = install -p -m 775
INSTALL_DATA = install -p -m 664

# Compilation directories

vpath %.cpp $(SUBNAME)
vpath %.h $(SUBNAME)

# The files to be compiled

SRCS = $(wildcard $(SUBNAME)/*.cpp)
HDRS = $(wildcard $(SUBNAME)/*.h)
OBJS = $(patsubst %.cpp, obj/%.o, $(notdir $(SRCS)))

INCLUDES := -Iinclude $(INCLUDES)

.PHONY: test rpm

# The rules

all: objdir $(LIBFILE)
debug: all
release: all
profile: all

$(LIBFILE): $(OBJS)
	$(CXX) $(CFLAGS) -shared -rdynamic -o $(LIBFILE) $(OBJS) $(LIBS)

clean:
	rm -f $(LIBFILE) obj/* *~ $(SUBNAME)/*~

format:
	clang-format -i -style=file $(SUBNAME)/*.h $(SUBNAME)/*.cpp test/*.cpp

install:
	@mkdir -p $(includedir)/$(INCDIR)
	@list='$(HDRS)'; \
	for hdr in $$list; do \
	  HDR=$$(basename $$hdr); \
	  echo $(INSTALL_DATA) $$hdr $(includedir)/$(INCDIR)/$$HDR; \
	  $(INSTALL_DATA) $$hdr $(includedir)/$(INCDIR)/$$HDR; \
	done
	@mkdir -p $(enginedir)
	$(INSTALL_PROG) $(LIBFILE) $(enginedir)/$(LIBFILE)

test:
	cd test && make test

objdir:
	@mkdir -p $(objdir)

rpm: clean $(SPEC).spec
	rm -f $(SPEC).tar.gz # Clean a possible leftover from previous attempt
	tar -czvf $(SPEC).tar.gz --transform "s,^,$(SPEC)/," *
	rpmbuild -ta $(SPEC).tar.gz
	rm -f $(SPEC).tar.gz

.SUFFIXES: $(SUFFIXES) .cpp

obj/%.o: %.cpp
	$(CXX) $(CFLAGS) $(INCLUDES) -c -o $@ $<

ifneq ($(wildcard obj/*.d),)
-include $(wildcard obj/*.d)
endif<|MERGE_RESOLUTION|>--- conflicted
+++ resolved
@@ -47,11 +47,7 @@
 
 else
 
-<<<<<<< HEAD
- FLAGS = -std=c++11 -fPIC -MD -Wall -W -Wno-unused-parameter -fdiagnostics-color=always -Wnon-virtual-dtor
-=======
- FLAGS = -std=c++11 -fPIC -MD -Wall -W -Wno-unused-parameter -fdiagnostics-color=$(GCC_DIAG_COLOR)
->>>>>>> 1a89a309
+ FLAGS = -std=c++11 -fPIC -MD -Wall -W -Wno-unused-parameter -fdiagnostics-color=$(GCC_DIAG_COLOR) -Wnon-virtual-dtor
 
  FLAGS_DEBUG = \
 	-Wcast-align \

--- conflicted
+++ resolved
@@ -3,11 +3,7 @@
 %define SPECNAME smartmet-engine-%{DIRNAME}
 Summary: Smartmet geonames engine
 Name: %{SPECNAME}
-<<<<<<< HEAD
-Version: 20.3.30
-=======
 Version: 20.4.18
->>>>>>> 82ee5548
 Release: 1%{?dist}.fmi
 License: MIT
 Group: SmartMet/Engines
@@ -23,20 +19,7 @@
 BuildRequires: libicu-devel
 BuildRequires: libpqxx-devel
 BuildRequires: mariadb-devel
-<<<<<<< HEAD
 BuildRequires: gdal30-devel
-BuildRequires: smartmet-library-gis-devel >= 20.3.26
-BuildRequires: smartmet-library-locus-devel >= 20.3.26
-BuildRequires: smartmet-library-macgyver-devel >= 20.3.5
-BuildRequires: smartmet-library-spine-devel >= 20.3.9
-Requires: boost-date-time
-Requires: boost-filesystem
-Requires: boost-iostreams
-Requires: boost-locale
-Requires: boost-system
-Requires: boost-thread
-=======
-BuildRequires: gdal-devel
 BuildRequires: smartmet-library-gis-devel >= 20.4.18
 BuildRequires: smartmet-library-locus-devel >= 20.4.18
 BuildRequires: smartmet-library-macgyver-devel >= 20.4.18
@@ -47,26 +30,17 @@
 Requires: boost169-locale
 Requires: boost169-system
 Requires: boost169-thread
->>>>>>> 82ee5548
 Requires: libatomic
 Requires: fmt >= 5.2.0
 Requires: libicu
 Requires: libpqxx
 Requires: mariadb-libs
-<<<<<<< HEAD
-Requires: smartmet-library-gis >= 20.3.26
-Requires: smartmet-library-locus >= 20.3.26
-Requires: smartmet-library-macgyver >= 20.3.5
-Requires: smartmet-library-spine >= 20.3.9
-Requires: smartmet-server >= 20.2.13
-=======
 Requires: smartmet-library-gis >= 20.4.18
 Requires: smartmet-library-locus >= 20.4.18
 Requires: smartmet-library-macgyver >= 20.4.18
 Requires: smartmet-library-spine >= 20.4.18
 Requires: smartmet-server >= 20.4.18
-Requires: gdal
->>>>>>> 82ee5548
+Requires: gdal30
 Provides: %{SPECNAME}
 Obsoletes: smartmet-brainstorm-geoengine < 16.11.1
 Obsoletes: smartmet-brainstorm-geoengine-debuginfo < 16.11.1
@@ -116,7 +90,9 @@
 %{_includedir}/smartmet/engines/%{DIRNAME}
 
 %changelog
-<<<<<<< HEAD
+* Sat Apr 18 2020 Mika Heiskanen <mika.heiskanen@fmi.fi> - 20.4.18-1.fmi
+- Upgrade to Boost 1.69
+
 * Mon Mar 30 2020 Mika Heiskanen <mika.heiskanen@fmi.fi> - 20.3.30-1.fmi
 - Repackaged due to NFmiArea ABI changes
 
@@ -125,10 +101,6 @@
 
 * Fri Feb  7 2020 Mika Heiskanen <mika.heiskanen@fmi.fi> - 20.2.7-1.fmi
 - Upgrade to GDAL 3
-=======
-* Sat Apr 18 2020 Mika Heiskanen <mika.heiskanen@fmi.fi> - 20.4.18-1.fmi
-- Upgrade to Boost 1.69
->>>>>>> 82ee5548
 
 * Thu Dec  5 2019 Mika Heiskanen <mika.heiskanen@fmi.fi> - 19.12.5-1.fmi
 - Use -fno-omit-frame-pointer for a better profiling and debugging experience
